// Copyright 2017 The Kubernetes Authors.
//
// Licensed under the Apache License, Version 2.0 (the "License");
// you may not use this file except in compliance with the License.
// You may obtain a copy of the License at
//
//     http://www.apache.org/licenses/LICENSE-2.0
//
// Unless required by applicable law or agreed to in writing, software
// distributed under the License is distributed on an "AS IS" BASIS,
// WITHOUT WARRANTIES OR CONDITIONS OF ANY KIND, either express or implied.
// See the License for the specific language governing permissions and
// limitations under the License.

import {NgModule} from '@angular/core';

import {SharedModule} from '../../shared.module';
import {AlertDialog} from '../dialogs/alert/dialog';
import {DeleteResourceDialog} from '../dialogs/deleteresource/dialog';
import {ResourceModule} from '../services/resource/module';

import {ActionbarComponent} from './actionbar/component';
import {ActionbarDetailActionsComponent} from './actionbar/detailactions/component';
import {ActionbarDetailDeleteComponent} from './actionbar/detailactions/delete/component';
import {ActionbarDetailEditComponent} from './actionbar/detailactions/edit/component';
import {AllocationChartComponent} from './allocationchart/component';
import {BreadcrumbsComponent} from './breadcrumbs/component';
import {CardComponent} from './card/component';
import {ChipDialog} from './chips/chipdialog/dialog';
import {ChipsComponent} from './chips/component';
import {CommaSeparatedListComponent} from './commaseparatedlist/component';
import {ConditionListComponent} from './condition/component';
import {ContainerCardComponent} from './container/component';
import {CreatorCardComponent} from './creator/component';
import {ExternalEndpointComponent} from './endpoint/external/component';
import {InternalEndpointComponent} from './endpoint/internal/component';
import {HiddenPropertyComponent} from './hiddenproperty/component';
import {ColumnComponent} from './list/column/component';
import {LogsButtonComponent} from './list/column/logsbutton/component';
import {MenuComponent} from './list/column/menu/component';
import {CardListFilterComponent} from './list/filter/component';
import {RowDetailComponent} from './list/rowdetail/component';
import {LoadingSpinner} from './list/spinner/component';
import {ListZeroStateComponent} from './list/zerostate/component';
import {NamespaceChangeDialog} from './namespace/changedialog/dialog';
import {NamespaceSelectorComponent} from './namespace/component';
import {ObjectMetaComponent} from './objectmeta/component';
import {PodStatusCardComponent} from './podstatus/component';
import {PolicyRuleListComponent} from './policyrule/component';
import {PropertyComponent} from './property/component';
import {ProxyComponent} from './proxy/component';
import {ClusterRoleListComponent} from './resourcelist/clusterrole/component';
import {ConfigMapListComponent} from './resourcelist/configmap/component';
import {CronJobListComponent} from './resourcelist/cronjob/component';
import {DaemonSetListComponent} from './resourcelist/daemonset/component';
import {DeploymentListComponent} from './resourcelist/deployment/component';
import {EventListComponent} from './resourcelist/event/component';
import {IngressListComponent} from './resourcelist/ingress/component';
import {JobListComponent} from './resourcelist/job/component';
import {NamespaceListComponent} from './resourcelist/namespace/component';
import {NodeListComponent} from './resourcelist/node/component';
import {PersistentVolumeListComponent} from './resourcelist/persistentvolume/component';
import {PersistentVolumeClaimListComponent} from './resourcelist/persistentvolumeclaim/component';
import {PodListComponent} from './resourcelist/pod/component';
import {ReplicaSetListComponent} from './resourcelist/replicaset/component';
import {ReplicationControllerListComponent} from './resourcelist/replicationcontroller/component';
import {SecretListComponent} from './resourcelist/secret/component';
import {ServiceListComponent} from './resourcelist/service/component';
import {StatefulSetListComponent} from './resourcelist/statefulset/component';
import {StorageClassListComponent} from './resourcelist/storageclass/component';
import {TextInputComponent} from './textinput/component';
import {UploadFileComponent} from './uploadfile/component';
import {ZeroStateComponent} from './zerostate/component';

@NgModule({
  imports: [
    SharedModule,
    ResourceModule,
  ],
  declarations: [
    AllocationChartComponent,
    CardComponent,
    ActionbarComponent,
    BreadcrumbsComponent,
    PropertyComponent,
    ObjectMetaComponent,
    ChipsComponent,
    LoadingSpinner,
    CardListFilterComponent,
    ProxyComponent,
    PodListComponent,
    NodeListComponent,
    ReplicaSetListComponent,
    NamespaceListComponent,
    PersistentVolumeListComponent,
    ListZeroStateComponent,
    ZeroStateComponent,
    ClusterRoleListComponent,
    StorageClassListComponent,
    CronJobListComponent,
    DaemonSetListComponent,
    DeploymentListComponent,
    JobListComponent,
    ReplicationControllerListComponent,
    StatefulSetListComponent,
    ConfigMapListComponent,
    SecretListComponent,
    PersistentVolumeClaimListComponent,
    IngressListComponent,
    ServiceListComponent,
    ExternalEndpointComponent,
    InternalEndpointComponent,
    ChipDialog,
    TextInputComponent,
    RowDetailComponent,
    ColumnComponent,
    LogsButtonComponent,
    MenuComponent,
    HiddenPropertyComponent,
    EventListComponent,
    ContainerCardComponent,
    ConditionListComponent,
    CreatorCardComponent,
    PodStatusCardComponent,
    NamespaceSelectorComponent,
    NamespaceChangeDialog,
    PolicyRuleListComponent,
    CommaSeparatedListComponent,
    ActionbarDetailActionsComponent,
    ActionbarDetailDeleteComponent,
    ActionbarDetailEditComponent,
<<<<<<< HEAD
=======
    AlertDialog,
    DeleteResourceDialog,
    UploadFileComponent,
>>>>>>> ab98f6e0
  ],
  exports: [
    AllocationChartComponent,
    CardComponent,
    ActionbarComponent,
    BreadcrumbsComponent,
    PropertyComponent,
    ObjectMetaComponent,
    ChipsComponent,
    LoadingSpinner,
    CardListFilterComponent,
    ProxyComponent,
    PodListComponent,
    NodeListComponent,
    ReplicaSetListComponent,
    NamespaceListComponent,
    PersistentVolumeListComponent,
    ZeroStateComponent,
    ClusterRoleListComponent,
    StorageClassListComponent,
    CronJobListComponent,
    DaemonSetListComponent,
    DeploymentListComponent,
    JobListComponent,
    ReplicationControllerListComponent,
    StatefulSetListComponent,
    ConfigMapListComponent,
    SecretListComponent,
    PersistentVolumeClaimListComponent,
    IngressListComponent,
    ServiceListComponent,
    ExternalEndpointComponent,
    InternalEndpointComponent,
    TextInputComponent,
    HiddenPropertyComponent,
    EventListComponent,
    ContainerCardComponent,
    ConditionListComponent,
    CreatorCardComponent,
    PodStatusCardComponent,
    NamespaceSelectorComponent,
    PolicyRuleListComponent,
    CommaSeparatedListComponent,
    ActionbarDetailActionsComponent,
    ActionbarDetailDeleteComponent,
    ActionbarDetailEditComponent,
<<<<<<< HEAD
=======
    AlertDialog,
    DeleteResourceDialog,
    UploadFileComponent,
>>>>>>> ab98f6e0
  ],
  entryComponents: [
    ChipDialog,
    RowDetailComponent,
    LogsButtonComponent,
    MenuComponent,
    NamespaceChangeDialog,
  ]
})
export class ComponentsModule {}<|MERGE_RESOLUTION|>--- conflicted
+++ resolved
@@ -129,12 +129,7 @@
     ActionbarDetailActionsComponent,
     ActionbarDetailDeleteComponent,
     ActionbarDetailEditComponent,
-<<<<<<< HEAD
-=======
-    AlertDialog,
-    DeleteResourceDialog,
     UploadFileComponent,
->>>>>>> ab98f6e0
   ],
   exports: [
     AllocationChartComponent,
@@ -181,12 +176,7 @@
     ActionbarDetailActionsComponent,
     ActionbarDetailDeleteComponent,
     ActionbarDetailEditComponent,
-<<<<<<< HEAD
-=======
-    AlertDialog,
-    DeleteResourceDialog,
     UploadFileComponent,
->>>>>>> ab98f6e0
   ],
   entryComponents: [
     ChipDialog,
